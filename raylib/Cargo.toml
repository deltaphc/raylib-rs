[package]
name = "raylib"
version = "5.1.0"
authors = ["DeltaPHC <phclem@protonmail.com>"]
license = "Zlib"
readme = "../README.md"
description = "Safe Rust bindings for Raylib."
documentation = "https://docs.rs/raylib"
repository = "https://github.com/raylib-rs/raylib-rs"
keywords = ["bindings", "raylib", "gamedev"]
categories = ["api-bindings", "game-engines", "graphics"]
edition = "2018"
autoexamples = false

[dependencies]
raylib-sys = { version = "5.1.0", path = "../raylib-sys" }
libc = "0.2.45"
lazy_static = "1.2.0"
cfg-if = "1.0.0"
serde = { version = "1.0.125", features = ["derive"], optional = true }
serde_json = { version = "1.0.64", optional = true }
<<<<<<< HEAD
nalgebra = { version = "0.26", optional = true }
=======
mint = { version = "0.5.9", optional = true }
parking_lot = "0.12.1"
>>>>>>> f799b09d
specs-derive = "0.4.1"
thiserror = "1.0.61"

[dev-dependencies]
structopt = "0.3"
rand = "0.8.5"
arr_macro = "0.1.3"

[dependencies.specs]
version = "0.16.1"
default-features = false

[features]
nightly = []
with_serde = ["serde", "serde_json"]
wayland = ["raylib-sys/wayland"]
convert_mint = ["mint"]
custom_frame_control = ["raylib-sys/custom_frame_control"]
opengl_33 = ["raylib-sys/opengl_33"]
opengl_21 = ["raylib-sys/opengl_21"]
opengl_es_20 = ["raylib-sys/opengl_es_20"]

[[example]]
name = "specs"
path = "examples/samples/specs.rs"
doc-scrape-examples = true

[[example]]
name = "rgui"
path = "examples/samples/rgui.rs"
doc-scrape-examples = true

[[example]]
name = "arkanoid"
path = "examples/samples/arkanoid.rs"
doc-scrape-examples = true

[[example]]
name = "logo"
path = "examples/samples/logo.rs"
doc-scrape-examples = true


[[example]]
name = "camera2D"
path = "examples/samples/camera2D.rs"
doc-scrape-examples = true

[[example]]
name = "raymarch"
path = "examples/samples/raymarch.rs"
doc-scrape-examples = true

[[example]]
name = "font"
path = "examples/samples/font.rs"
doc-scrape-examples = true

[[example]]
name = "drop"
path = "examples/samples/drop.rs"
doc-scrape-examples = true

[[example]]
name = "texture"
path = "examples/samples/texture.rs"
doc-scrape-examples = true

[[example]]
name = "yaw_pitch_roll"
path = "examples/samples/yaw_pitch_roll.rs"
doc-scrape-examples = true

[[example]]
name = "roguelike"
path = "examples/samples/roguelike.rs"
required-features = ["with_serde"]
doc-scrape-examples = true

[[example]]
name = "input"
path = "examples/samples/input.rs"
doc-scrape-examples = true

[[example]]
name = "3d_camera_first_person"
path = "examples/samples/3d_camera_first_person.rs"
doc-scrape-examples = true

[[example]]
name = "model_shader"
path = "examples/samples/model_shader.rs"
doc-scrape-examples = true

[[example]]
name = "extensions"
path = "examples/samples/extensions.rs"
doc-scrape-examples = true

[[example]]
name = "asteroids"
path = "examples/samples/asteroids.rs"
doc-scrape-examples = true

[[example]]
name = "floppy"
path = "examples/samples/floppy.rs"
doc-scrape-examples = true

[package.metadata.docs.rs]
cargo-args = ["-Zunstable-options", "-Zrustdoc-scrape-examples"]<|MERGE_RESOLUTION|>--- conflicted
+++ resolved
@@ -19,12 +19,10 @@
 cfg-if = "1.0.0"
 serde = { version = "1.0.125", features = ["derive"], optional = true }
 serde_json = { version = "1.0.64", optional = true }
-<<<<<<< HEAD
-nalgebra = { version = "0.26", optional = true }
-=======
+
 mint = { version = "0.5.9", optional = true }
 parking_lot = "0.12.1"
->>>>>>> f799b09d
+
 specs-derive = "0.4.1"
 thiserror = "1.0.61"
 

--- conflicted
+++ resolved
@@ -19,17 +19,13 @@
 use std::f32::consts::PI;
 use std::ops::{Add, AddAssign, Div, DivAssign, Mul, MulAssign, Neg, Sub, SubAssign};
 
-<<<<<<< HEAD
 #[cfg(feature = "with_serde")]
 use serde::{Deserialize, Serialize};
-=======
->>>>>>> acc6c1bf
 #[cfg(feature = "nalgebra_interop")]
 use nalgebra as na;
 
 make_rslice!(RSliceVec4, Vector4, ffi::MemFree);
 
-<<<<<<< HEAD
 macro_rules! optional_serde_struct {
     ($def:item) => {
         cfg_if::cfg_if! {
@@ -78,15 +74,6 @@
     fn into(self) -> na::Vector2<f32> {
         na::Vector2::new(self.x, self.y)
     }
-=======
-
-#[repr(C)]
-#[derive(Default, Debug, Copy, Clone, PartialEq)]
-#[cfg_attr(feature = "serde", derive(Serialize, Deserialize))]
-pub struct Vector2 {
-    pub x: f32,
-    pub y: f32,
->>>>>>> acc6c1bf
 }
 
 #[cfg(feature = "nalgebra_interop")]
@@ -397,7 +384,6 @@
     }
 }
 
-<<<<<<< HEAD
 optional_serde_struct! {
     pub struct Vector3 {
         pub x: f32,
@@ -433,15 +419,6 @@
     fn into(self) -> na::Vector3<f32> {
         na::Vector3::new(self.x, self.y, self.z)
     }
-=======
-#[repr(C)]
-#[derive(Default, Debug, Copy, Clone, PartialEq)]
-#[cfg_attr(feature = "serde", derive(Serialize, Deserialize))]
-pub struct Vector3 {
-    pub x: f32,
-    pub y: f32,
-    pub z: f32,
->>>>>>> acc6c1bf
 }
 
 #[cfg(feature = "nalgebra_interop")]
@@ -894,7 +871,6 @@
     }
 }
 
-<<<<<<< HEAD
 optional_serde_struct! {
     pub struct Vector4 {
         pub x: f32,
@@ -902,16 +878,6 @@
         pub z: f32,
         pub w: f32,
     }
-=======
-#[repr(C)]
-#[derive(Default, Debug, Copy, Clone, PartialEq)]
-#[cfg_attr(feature = "serde", derive(Serialize, Deserialize))]
-pub struct Vector4 {
-    pub x: f32,
-    pub y: f32,
-    pub z: f32,
-    pub w: f32,
->>>>>>> acc6c1bf
 }
 
 pub type Quaternion = Vector4;
@@ -923,11 +889,7 @@
             x: v.x,
             y: v.y,
             z: v.z,
-<<<<<<< HEAD
             w: v.w
-=======
-            w: v.w,
->>>>>>> acc6c1bf
         }
     }
 }
@@ -939,11 +901,7 @@
             x: v.x,
             y: v.y,
             z: v.z,
-<<<<<<< HEAD
             w: v.w
-=======
-            w: v.w,
->>>>>>> acc6c1bf
         }
     }
 }
@@ -1368,7 +1326,6 @@
     }
 }
 
-<<<<<<< HEAD
 optional_serde_struct! {
     pub struct Matrix {
         pub m0: f32,
@@ -1388,28 +1345,6 @@
         pub m11: f32,
         pub m15: f32,
     }
-=======
-#[repr(C)]
-#[derive(Default, Debug, Copy, Clone, PartialEq)]
-#[cfg_attr(feature = "serde", derive(Serialize, Deserialize))]
-pub struct Matrix {
-    pub m0: f32,
-    pub m4: f32,
-    pub m8: f32,
-    pub m12: f32,
-    pub m1: f32,
-    pub m5: f32,
-    pub m9: f32,
-    pub m13: f32,
-    pub m2: f32,
-    pub m6: f32,
-    pub m10: f32,
-    pub m14: f32,
-    pub m3: f32,
-    pub m7: f32,
-    pub m11: f32,
-    pub m15: f32,
->>>>>>> acc6c1bf
 }
 
 impl From<ffi::Matrix> for Matrix {
@@ -1981,20 +1916,11 @@
     }
 }
 
-<<<<<<< HEAD
 optional_serde_struct! {
     pub struct Ray {
         pub position: Vector3,
         pub direction: Vector3,
     }
-=======
-#[repr(C)]
-#[derive(Default, Debug, Copy, Clone, PartialEq)]
-#[cfg_attr(feature = "serde", derive(Serialize, Deserialize))]
-pub struct Ray {
-    pub position: Vector3,
-    pub direction: Vector3,
->>>>>>> acc6c1bf
 }
 
 impl From<ffi::Ray> for Ray {
@@ -2018,7 +1944,6 @@
     }
 }
 
-<<<<<<< HEAD
 optional_serde_struct! {
     pub struct Rectangle {
         pub x: f32,
@@ -2026,16 +1951,6 @@
         pub width: f32,
         pub height: f32,
     }
-=======
-#[repr(C)]
-#[derive(Default, Debug, Copy, Clone, PartialEq)]
-#[cfg_attr(feature = "serde", derive(Serialize, Deserialize))]
-pub struct Rectangle {
-    pub x: f32,
-    pub y: f32,
-    pub width: f32,
-    pub height: f32,
->>>>>>> acc6c1bf
 }
 
 impl From<ffi::Rectangle> for Rectangle {
@@ -2073,20 +1988,11 @@
     }
 }
 
-<<<<<<< HEAD
 optional_serde_struct! {
     pub struct BoundingBox {
         pub min: Vector3,
         pub max: Vector3,
     }
-=======
-#[repr(C)]
-#[derive(Default, Debug, Copy, Clone, PartialEq)]
-#[cfg_attr(feature = "serde", derive(Serialize, Deserialize))]
-pub struct BoundingBox {
-    pub min: Vector3,
-    pub max: Vector3,
->>>>>>> acc6c1bf
 }
 
 impl BoundingBox {
@@ -2116,7 +2022,6 @@
     }
 }
 
-<<<<<<< HEAD
 optional_serde_struct! {
     pub struct RayHitInfo {
         pub hit: bool,
@@ -2124,16 +2029,6 @@
         pub position: Vector3,
         pub normal: Vector3,
     }
-=======
-#[repr(C)]
-#[derive(Default, Debug, Copy, Clone, PartialEq)]
-#[cfg_attr(feature = "serde", derive(Serialize, Deserialize))]
-pub struct RayHitInfo {
-    pub hit: bool,
-    pub distance: f32,
-    pub position: Vector3,
-    pub normal: Vector3,
->>>>>>> acc6c1bf
 }
 
 impl From<ffi::RayHitInfo> for RayHitInfo {
@@ -2159,22 +2054,12 @@
     }
 }
 
-<<<<<<< HEAD
 optional_serde_struct! {
     pub struct Transform {
         pub translation: Vector3,
         pub rotation: Quaternion,
         pub scale: Vector3,
     }
-=======
-#[repr(C)]
-#[derive(Default, Debug, Copy, Clone, PartialEq)]
-#[cfg_attr(feature = "serde", derive(Serialize, Deserialize))]
-pub struct Transform {
-    pub translation: Vector3,
-    pub rotation: Quaternion,
-    pub scale: Vector3,
->>>>>>> acc6c1bf
 }
 
 impl From<ffi::Transform> for Transform {

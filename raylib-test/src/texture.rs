--- conflicted
+++ resolved
@@ -10,7 +10,6 @@
         i.export_image_as_code("test_out/billboard_code.h");
     }
 
-<<<<<<< HEAD
     // TODO: Disabled, load_image_ex doesn't seem to exist
     // #[test]
     // fn test_image_load_ex() {
@@ -33,8 +32,6 @@
     //     );
     // }
 
-=======
->>>>>>> 15e1fa33
     ray_test!(test_texture_load);
     fn test_texture_load(thread: &RaylibThread) {
         let i =
@@ -61,7 +58,6 @@
             .expect("render texture created");
     }
 
-<<<<<<< HEAD
     // TODO: Disabled, load_image_ex doesn't seem to exist
     // #[test]
     // fn test_image_manipulations() {
@@ -148,7 +144,6 @@
     //     let g = Image::gen_image_cellular(64, 64, 4);
     //     g.export_image("test_out/generated_cellular.png");
     // }
-=======
     #[test]
     fn test_image_manipulations() {
         // Just checking that nothing segfaults. Not ensuring they work as expected.
@@ -235,5 +230,4 @@
         let g = Image::gen_image_cellular(64, 64, 4);
         g.export_image("test_out/generated_cellular.png");
     }
->>>>>>> 15e1fa33
 }
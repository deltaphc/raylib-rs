[package]
name = "raylib-test"
version = "5.1.0"
authors = ["David Ayeke"]
edition = "2018"
license = "Zlib"
readme = "../README.md"
repository = "https://github.com/raylib-rs/raylib-rs"


[dependencies]
raylib = { version = "5.1.0", path = "../raylib" }
<<<<<<< HEAD
lazy_static = "1.2.0"
=======
lazy_static = "1.2.0"
colored = "2.1.0"

[features]
custom_frame_control = ["raylib/custom_frame_control"]
automation_event_test = []
>>>>>>> 13b8c5e5
<|MERGE_RESOLUTION|>--- conflicted
+++ resolved
@@ -10,13 +10,9 @@
 
 [dependencies]
 raylib = { version = "5.1.0", path = "../raylib" }
-<<<<<<< HEAD
-lazy_static = "1.2.0"
-=======
 lazy_static = "1.2.0"
 colored = "2.1.0"
 
 [features]
 custom_frame_control = ["raylib/custom_frame_control"]
-automation_event_test = []
->>>>>>> 13b8c5e5
+automation_event_test = []